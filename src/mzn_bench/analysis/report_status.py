--- conflicted
+++ resolved
@@ -5,7 +5,7 @@
 
 
 def report_status(
-        per_model: bool, per_problem: bool, statistics: Path, avg: str, tablefmt: str
+        per_model: bool, per_problem: bool, statistics: Path, avg_key: str, tablefmt: str
 ):
     keys = ["configuration"]
     if per_model:
@@ -26,12 +26,7 @@
 
             seen_status.add(row["status"])
             key = tuple(key)
-<<<<<<< HEAD
-            row_avg=row.get(avg, 0) # might be ""
-            time = float(0 if row_avg == "" else row_avg)
-=======
-            time = float(0 if row["time"] == "" else row["time"])
->>>>>>> 0bd552c7
+            time = float(0 if row[avg_key] == "" else row[avg_key])
             if key not in table:
                 table[key] = {row["status"]: [time]}
             elif row["status"] not in table[tuple(key)]:
@@ -47,7 +42,7 @@
             list(key)
             + [
                 f"{len(row[s])} ({sum(row[s]) / len(row[s]) :.2f}s)"
-                if avg is not None and s in row
+                if avg_key is not None and s in row
                 else str(len(row.get(s, [])))
                 for s in seen_status
             ]
