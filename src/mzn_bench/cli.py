--- conflicted
+++ resolved
@@ -197,30 +197,24 @@
 
 @main.command()
 @click.option(
+    "--per-problem",
+    is_flag=True,
+    help="Create a row for every problem",
+)
+@click.option(
     "--per-model",
     is_flag=True,
     help="Create a row for every model",
 )
 @click.option(
-    "--per-problem",
-    is_flag=True,
-    help="Create a row for every problem",
-)
-@click.option(
-<<<<<<< HEAD
     "--per-instance",
     is_flag=True,
     help="Create a row for every instance / data-file",
 )
 @click.option(
-    "--avg-time",
-    is_flag=True,
-    help="Show average runtime in the table",
-=======
     "--avg",
     type=click.Choice(["time", "solveTime", "flatTime"]),
     help="Show average of the given stat in the table",
->>>>>>> 67082180
 )
 @click.option(
     "--output-mode",
@@ -248,11 +242,7 @@
 
         print(
             report_status_fn(
-<<<<<<< HEAD
-                per_problem, per_model, per_instance, Path(statistics), avg_time, output_mode
-=======
-                per_model, per_problem, Path(statistics), avg, output_mode
->>>>>>> 67082180
+                per_problem, per_model, per_instance, Path(statistics), avg, output_mode
             )
         )
     except ImportError:
